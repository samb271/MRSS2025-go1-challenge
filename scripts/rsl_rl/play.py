# Copyright (c) 2022-2025, The Isaac Lab Project Developers.
# All rights reserved.
#
# SPDX-License-Identifier: BSD-3-Clause

"""Script to play a checkpoint if an RL agent from RSL-RL."""

"""Launch Isaac Sim Simulator first."""

import argparse

from isaaclab.app import AppLauncher

# local imports
import cli_args  # isort: skip

# add argparse arguments
parser = argparse.ArgumentParser(description="Train an RL agent with RSL-RL.")
parser.add_argument("--video", action="store_true", default=False, help="Record videos during testing.")
parser.add_argument("--video_length", type=int, default=200, help="Length of the recorded video (in steps).")
parser.add_argument("--disable_fabric", action="store_true", default=False, help="Disable fabric and use USD I/O operations.")
parser.add_argument("--num_envs", type=int, default=None, help="Number of environments to simulate.")
parser.add_argument("--task", type=str, default=None, help="Name of the task.")
parser.add_argument("--use_pretrained_checkpoint", action="store_true", help="Use the pre-trained checkpoint from Nucleus.")
parser.add_argument("--real-time", action="store_true", default=False, help="Run in real-time, if possible.")
parser.add_argument("--record_data", action="store_true", default=False, help="Record data during testing.")
parser.add_argument("--data_length", type=int, default=3000, help="Length of the recorded data.")
parser.add_argument("--jit_compile", action="store_true", default=False, help="Compile the JIT compiler.")
# append RSL-RL cli arguments
cli_args.add_rsl_rl_args(parser)
# append AppLauncher cli args
AppLauncher.add_app_launcher_args(parser)
args_cli = parser.parse_args()
# always enable cameras to record video
if args_cli.video:
    args_cli.enable_cameras = True

# launch omniverse app
app_launcher = AppLauncher(args_cli)
simulation_app = app_launcher.app

"""Rest everything follows."""

import gymnasium as gym
import os
import time
import torch

from rsl_rl.runners import OnPolicyRunner

from isaaclab.envs import DirectMARLEnv, multi_agent_to_single_agent
from isaaclab.utils.assets import retrieve_file_path
from isaaclab.utils.dict import print_dict
from isaaclab.utils.pretrained_checkpoint import get_published_pretrained_checkpoint

from isaaclab_rl.rsl_rl import RslRlOnPolicyRunnerCfg, RslRlVecEnvWrapper, export_policy_as_jit
from isaaclab_tasks.utils import get_checkpoint_path, parse_env_cfg

# import gym envs
import isaaclab_tasks  # noqa: F401
import go1_challenge.isaaclab_tasks  # noqa: F401

# PLACEHOLDER: Extension template (do not remove this comment)


def main():
    """Play with RSL-RL agent."""
    # parse configuration
    env_cfg = parse_env_cfg(args_cli.task, device=args_cli.device, num_envs=args_cli.num_envs, use_fabric=not args_cli.disable_fabric)
    agent_cfg: RslRlOnPolicyRunnerCfg = cli_args.parse_rsl_rl_cfg(args_cli.task, args_cli)

    # TODO
    # remove linear base vel observation
    env_cfg.observations.policy.base_lin_vel = None  # Use null to disable this observation.

    # specify directory for logging experiments
    log_root_path = os.path.join("logs", "rsl_rl", agent_cfg.experiment_name)
    log_root_path = os.path.abspath(log_root_path)
    print(f"[INFO] Loading experiment from directory: {log_root_path}")
    if args_cli.use_pretrained_checkpoint:
        resume_path = get_published_pretrained_checkpoint("rsl_rl", args_cli.task)
        if not resume_path:
            print("[INFO] Unfortunately a pre-trained checkpoint is currently unavailable for this task.")
            return
    elif args_cli.checkpoint:
        resume_path = retrieve_file_path(args_cli.checkpoint)
    else:
        resume_path = get_checkpoint_path(log_root_path, agent_cfg.load_run, agent_cfg.load_checkpoint)

    log_dir = os.path.dirname(resume_path)

    # create isaac environment
    env = gym.make(args_cli.task, cfg=env_cfg, render_mode="rgb_array" if args_cli.video else None)

    # convert to single-agent instance if required by the RL algorithm
    if isinstance(env.unwrapped, DirectMARLEnv):
        env = multi_agent_to_single_agent(env)

    # wrap for video recording
    if args_cli.video:
        video_kwargs = {
            "video_folder": os.path.join(log_dir, "videos", "play"),
            "step_trigger": lambda step: step == 0,
            "video_length": args_cli.video_length,
            "disable_logger": True,
        }
        print("[INFO] Recording videos during training.")
        print_dict(video_kwargs, nesting=4)
        env = gym.wrappers.RecordVideo(env, **video_kwargs)

    # wrap around environment for rsl-rl
    env = RslRlVecEnvWrapper(env, clip_actions=agent_cfg.clip_actions)

    print(f"[INFO]: Loading model checkpoint from: {resume_path}")
    # load previously trained model
    ppo_runner = OnPolicyRunner(env, agent_cfg.to_dict(), log_dir=None, device=agent_cfg.device)
    ppo_runner.load(resume_path)

    # obtain the trained policy for inference
    policy = ppo_runner.get_inference_policy(device=env.unwrapped.device)

    # extract the neural network module
    # we do this in a try-except to maintain backwards compatibility.
    try:
        # version 2.3 onwards
        policy_nn = ppo_runner.alg.policy
    except AttributeError:
        # version 2.2 and below
        policy_nn = ppo_runner.alg.actor_critic

<<<<<<< HEAD
    # export policy to onnx/jit
    export_model_dir = os.path.join(os.path.dirname(resume_path), "exported")
    export_policy_as_jit(policy_nn, ppo_runner.obs_normalizer, path=export_model_dir, filename="policy.pt")
    export_policy_as_onnx(
        policy_nn, normalizer=ppo_runner.obs_normalizer, path=export_model_dir, filename="policy.onnx"
    )

    dt = env.unwrapped.step_dt

    # reset environment
    obs, _ = env.get_observations()
    timestep = 0
    # simulate environment
    while simulation_app.is_running():
        start_time = time.time()
        # run everything in inference mode
        with torch.inference_mode():
            # agent stepping
            actions = policy(obs)
            # env stepping
            obs, _, _, _ = env.step(actions)

        if args_cli.video:
            timestep += 1
            # Exit the play loop after recording one video
            if timestep == args_cli.video_length:
                break

        # time delay for real-time evaluation
        sleep_time = dt - (time.time() - start_time)
        if args_cli.real_time and sleep_time > 0:
            time.sleep(sleep_time)
=======
    # export policy to jit
    if args_cli.jit_compile:
        export_model_dir = os.path.join(os.path.dirname(resume_path), "exported")
        export_policy_as_jit(policy_nn, ppo_runner.obs_normalizer, path=export_model_dir, filename="policy.pt")

    else:
        dt = env.unwrapped.step_dt

        obs_list = []
        action_list = []
        rew_list = []
        done_list = []

        # reset environment
        obs, _ = env.get_observations()
        timestep = 0
        # simulate environment
        while simulation_app.is_running() and (not args_cli.record_data or len(obs_list) < args_cli.data_length):
            start_time = time.time()
            # run everything in inference mode
            with torch.inference_mode():
                # agent stepping
                actions = policy(obs)
                # env stepping
                obs_next, rew, done, info = env.step(actions)

                if args_cli.record_data:
                    obs_list.append(obs.clone())
                    action_list.append(actions.clone())
                    rew_list.append(torch.as_tensor(rew, device=obs.device))
                    done_list.append(torch.as_tensor(done, device=obs.device, dtype=torch.bool))

                obs = obs_next

            if args_cli.video:
                timestep += 1
                # Exit the play loop after recording one video
                if timestep == args_cli.video_length:
                    break

            # time delay for real-time evaluation
            sleep_time = dt - (time.time() - start_time)
            if args_cli.real_time and sleep_time > 0:
                time.sleep(sleep_time)

        if args_cli.record_data:
            obs_tensor = torch.stack(obs_list)         # [time, batch, obs_dim]
            action_tensor = torch.stack(action_list)   # [time, batch, act_dim]
            reward_tensor = torch.stack(rew_list)      # [time, batch]
            done_tensor = torch.stack(done_list)       # [time, batch]

            trajectories_dir = os.path.join(log_dir, "trajectories")
            os.makedirs(trajectories_dir, exist_ok=True)

            save_path = os.path.join(trajectories_dir, "play_trajectory.pt")
            torch.save(
                {
                    "observations": obs_tensor,
                    "actions": action_tensor,
                    "rewards": reward_tensor,
                    "dones": done_tensor,
                },
                save_path,
            )
            print(f"[INFO] Trajectory saved to: {save_path}")
>>>>>>> 26105cb9

    # close the simulator
    env.close()


if __name__ == "__main__":
    # run the main function
    main()
    # close sim app
    simulation_app.close()<|MERGE_RESOLUTION|>--- conflicted
+++ resolved
@@ -18,10 +18,14 @@
 parser = argparse.ArgumentParser(description="Train an RL agent with RSL-RL.")
 parser.add_argument("--video", action="store_true", default=False, help="Record videos during testing.")
 parser.add_argument("--video_length", type=int, default=200, help="Length of the recorded video (in steps).")
-parser.add_argument("--disable_fabric", action="store_true", default=False, help="Disable fabric and use USD I/O operations.")
+parser.add_argument(
+    "--disable_fabric", action="store_true", default=False, help="Disable fabric and use USD I/O operations."
+)
 parser.add_argument("--num_envs", type=int, default=None, help="Number of environments to simulate.")
 parser.add_argument("--task", type=str, default=None, help="Name of the task.")
-parser.add_argument("--use_pretrained_checkpoint", action="store_true", help="Use the pre-trained checkpoint from Nucleus.")
+parser.add_argument(
+    "--use_pretrained_checkpoint", action="store_true", help="Use the pre-trained checkpoint from Nucleus."
+)
 parser.add_argument("--real-time", action="store_true", default=False, help="Run in real-time, if possible.")
 parser.add_argument("--record_data", action="store_true", default=False, help="Record data during testing.")
 parser.add_argument("--data_length", type=int, default=3000, help="Length of the recorded data.")
@@ -66,7 +70,9 @@
 def main():
     """Play with RSL-RL agent."""
     # parse configuration
-    env_cfg = parse_env_cfg(args_cli.task, device=args_cli.device, num_envs=args_cli.num_envs, use_fabric=not args_cli.disable_fabric)
+    env_cfg = parse_env_cfg(
+        args_cli.task, device=args_cli.device, num_envs=args_cli.num_envs, use_fabric=not args_cli.disable_fabric
+    )
     agent_cfg: RslRlOnPolicyRunnerCfg = cli_args.parse_rsl_rl_cfg(args_cli.task, args_cli)
 
     # TODO
@@ -128,40 +134,6 @@
         # version 2.2 and below
         policy_nn = ppo_runner.alg.actor_critic
 
-<<<<<<< HEAD
-    # export policy to onnx/jit
-    export_model_dir = os.path.join(os.path.dirname(resume_path), "exported")
-    export_policy_as_jit(policy_nn, ppo_runner.obs_normalizer, path=export_model_dir, filename="policy.pt")
-    export_policy_as_onnx(
-        policy_nn, normalizer=ppo_runner.obs_normalizer, path=export_model_dir, filename="policy.onnx"
-    )
-
-    dt = env.unwrapped.step_dt
-
-    # reset environment
-    obs, _ = env.get_observations()
-    timestep = 0
-    # simulate environment
-    while simulation_app.is_running():
-        start_time = time.time()
-        # run everything in inference mode
-        with torch.inference_mode():
-            # agent stepping
-            actions = policy(obs)
-            # env stepping
-            obs, _, _, _ = env.step(actions)
-
-        if args_cli.video:
-            timestep += 1
-            # Exit the play loop after recording one video
-            if timestep == args_cli.video_length:
-                break
-
-        # time delay for real-time evaluation
-        sleep_time = dt - (time.time() - start_time)
-        if args_cli.real_time and sleep_time > 0:
-            time.sleep(sleep_time)
-=======
     # export policy to jit
     if args_cli.jit_compile:
         export_model_dir = os.path.join(os.path.dirname(resume_path), "exported")
@@ -208,10 +180,10 @@
                 time.sleep(sleep_time)
 
         if args_cli.record_data:
-            obs_tensor = torch.stack(obs_list)         # [time, batch, obs_dim]
-            action_tensor = torch.stack(action_list)   # [time, batch, act_dim]
-            reward_tensor = torch.stack(rew_list)      # [time, batch]
-            done_tensor = torch.stack(done_list)       # [time, batch]
+            obs_tensor = torch.stack(obs_list)  # [time, batch, obs_dim]
+            action_tensor = torch.stack(action_list)  # [time, batch, act_dim]
+            reward_tensor = torch.stack(rew_list)  # [time, batch]
+            done_tensor = torch.stack(done_list)  # [time, batch]
 
             trajectories_dir = os.path.join(log_dir, "trajectories")
             os.makedirs(trajectories_dir, exist_ok=True)
@@ -227,7 +199,6 @@
                 save_path,
             )
             print(f"[INFO] Trajectory saved to: {save_path}")
->>>>>>> 26105cb9
 
     # close the simulator
     env.close()
